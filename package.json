{
  "name": "fastify-secure-session",
  "version": "0.2.0",
  "description": "Create a secure stateless cookie session for Fastify",
  "main": "index.js",
  "bin": {
    "secure-session-gen-key": "genKey.js"
  },
  "scripts": {
    "test": "standard && tap test/*.js"
  },
  "repository": {
    "type": "git",
    "url": "git+https://github.com/mcollina/fastify-secure-session.git"
  },
  "keywords": [
    "fastify",
    "secure",
    "session",
    "sodium"
  ],
  "author": "Matteo Collina <hello@matteocollina.com>",
  "license": "MIT",
  "bugs": {
    "url": "https://github.com/mcollina/fastify-secure-session/issues"
  },
  "homepage": "https://github.com/mcollina/fastify-secure-session#readme",
  "devDependencies": {
<<<<<<< HEAD
    "cookie": "^0.3.1",
    "fastify": "^0.35.3",
=======
    "fastify": "^1.4.0",
>>>>>>> fcc51be1
    "pre-commit": "^1.2.2",
    "standard": "^11.0.1",
    "tap": "^11.1.4"
  },
  "dependencies": {
    "fastify-cookie": "^2.0.1",
    "fastify-plugin": "^1.0.1",
    "sodium-native": "^2.1.6",
    "sodium-universal": "^2.0.0"
  }
}<|MERGE_RESOLUTION|>--- conflicted
+++ resolved
@@ -26,12 +26,8 @@
   },
   "homepage": "https://github.com/mcollina/fastify-secure-session#readme",
   "devDependencies": {
-<<<<<<< HEAD
     "cookie": "^0.3.1",
-    "fastify": "^0.35.3",
-=======
     "fastify": "^1.4.0",
->>>>>>> fcc51be1
     "pre-commit": "^1.2.2",
     "standard": "^11.0.1",
     "tap": "^11.1.4"
